/**
 * OMFG (Oh My Forking Git) - GitHub App for automated fork monitoring and synchronization
 * 
 * This is the main Probot app entrypoint that handles GitHub events and coordinates
 * fork synchronization activities.
 */

const { syncFork, loadConfig, validateConfig } = require('./syncFork');

// Start health server for production environments
try {
  require('./health-server');
} catch (error) {
  console.warn('Health server could not be started:', error.message);
}

// Add global error handlers to prevent crashes
process.on('uncaughtException', (error) => {
  console.error('Uncaught Exception:', error);
  // Don't exit the process, just log the error
});

process.on('unhandledRejection', (reason, promise) => {
  console.error('Unhandled Rejection at:', promise, 'reason:', reason);
  // Don't exit the process, just log the error
});

/**
 * Main Probot app function
 * @param {import('probot').Probot} app - The Probot app instance
 * @param {Object} options - App options including addHandler for custom routes
 */
<<<<<<< HEAD
module.exports = (app) => {
  // Enhanced startup logging for deployment debugging
=======
module.exports = (app, { addHandler } = {}) => {
>>>>>>> ee203767
  app.log.info('OMFG GitHub App is starting up! 🚀');
  app.log.info('Environment info:', {
    nodeVersion: process.version,
    port: process.env.PORT || 3000,
    hasAppId: !!process.env.APP_ID,
    hasPrivateKey: !!process.env.PRIVATE_KEY,
    hasWebhookSecret: !!process.env.WEBHOOK_SECRET,
    webhookPath: app.webhookPath
  });

  // Add process error handling for uncaught exceptions
  process.on('uncaughtException', (error) => {
    app.log.error('Uncaught exception during startup:', error);
  });

  process.on('unhandledRejection', (reason, promise) => {
    app.log.error('Unhandled rejection at:', promise, 'reason:', reason);
  });

  // Add health check and basic route handlers for production deployments
  if (addHandler) {
    // Health endpoint - essential for deployment health checks
    // This needs to work even in setup mode for Railway and other platforms
    addHandler((req, res) => {
      if (req.method === 'GET') {
        const path = req.url?.split('?')[0] || '';
        if (path === '/health' || path === '/healthz') {
          res.writeHead(200, { 'content-type': 'application/json' });
          res.end(JSON.stringify({
            status: 'ok',
            app: 'OMFG',
            message: 'Oh My Forking Git is running! 🚀',
            timestamp: new Date().toISOString(),
            version: '1.0.0'
          }));
          return true;
        }
      }
      return false;
    });

    // Root endpoint - provide a basic landing page
    addHandler((req, res) => {
      if (req.method === 'GET') {
        const path = req.url?.split('?')[0] || '';
        if (path === '/') {
          res.writeHead(200, { 'content-type': 'text/html' });
          res.end(`<!DOCTYPE html>
<html lang="en">
<head>
    <title>OMFG - Oh My Forking Git</title>
    <meta charset="utf-8">
    <meta name="viewport" content="width=device-width, initial-scale=1">
    <style>
        body { font-family: -apple-system, BlinkMacSystemFont, 'Segoe UI', Arial, sans-serif; 
               max-width: 800px; margin: 50px auto; padding: 20px; line-height: 1.6; }
        h1 { color: #0366d6; }
        .status { background: #d4edda; padding: 10px; border-radius: 4px; margin: 20px 0; }
    </style>
</head>
<body>
    <h1>🚀 OMFG - Oh My Forking Git</h1>
    <div class="status">✅ Service is running and healthy</div>
    <p>GitHub App for automated fork monitoring and synchronization.</p>
    <ul>
        <li><a href="/health">Health Check API</a></li>
        <li><a href="/probot">GitHub App Setup</a></li>
    </ul>
    <p><small>Version 1.0.0 | <a href="https://github.com/GooseyPrime/OMFG">Source Code</a></small></p>
</body>
</html>`);
          return true;
        }
      }
      return false;
    });

    // Handle common static file requests to prevent 404s
    addHandler((req, res) => {
      if (req.method === 'GET') {
        const path = req.url?.split('?')[0] || '';
        
        // Handle favicon.ico
        if (path === '/favicon.ico') {
          res.writeHead(204); // No Content
          res.end();
          return true;
        }
        
        // Handle robots.txt - allow indexing of basic pages
        if (path === '/robots.txt') {
          res.writeHead(200, { 'content-type': 'text/plain' });
          res.end(`User-agent: *
Allow: /
Allow: /health
Disallow: /probot/
Disallow: /api/
`);
          return true;
        }
        
        // Handle index.html by redirecting to root
        if (path === '/index.html') {
          res.writeHead(302, { 'Location': '/' });
          res.end();
          return true;
        }

        // Handle basic API info endpoint
        if (path === '/api' || path === '/api/') {
          res.writeHead(200, { 'content-type': 'application/json' });
          res.end(JSON.stringify({
            name: 'OMFG GitHub App',
            version: '1.0.0',
            status: 'running',
            endpoints: {
              health: '/health',
              webhooks: '/api/github/webhooks',
              setup: '/probot'
            }
          }));
          return true;
        }
      }
      return false;
    });

    // Handle POST requests to root (GitHub webhooks might hit this)
    addHandler((req, res) => {
      if (req.method === 'POST') {
        const path = req.url?.split('?')[0] || '';
        const userAgent = req.headers['user-agent'] || '';
        
        // Check if this looks like a GitHub webhook
        if (path === '/' && userAgent.includes('GitHub-Hookshot')) {
          // Redirect GitHub webhooks to the proper endpoint
          res.writeHead(302, { 'Location': '/api/github/webhooks' });
          res.end();
          return true;
        }
      }
      return false;
    });
  }

  // Handle repository installation events
  app.on('installation.created', async (context) => {
    try {
      app.log.info(`OMFG installed on ${context.payload.installation.account.login}`);
    } catch (error) {
      app.log.error('Error processing installation.created event:', error);
    }
  });

  // Handle push events
  app.on('push', async (context) => {
    try {
      const { repository, ref } = context.payload;
      
      // Only process pushes to main/master branches
      if (!ref.includes('refs/heads/main') && !ref.includes('refs/heads/master')) {
        return;
      }

      app.log.info(`Push event received for ${repository.full_name} on ${ref}`);

      // Load and validate configuration with error handling
      let config;
      try {
        config = await loadConfig(context);
      } catch (configError) {
        app.log.error(`Failed to load config for ${repository.full_name}:`, configError);
        return;
      }

      if (!config) {
        app.log.debug(`No .omfg.yml found in ${repository.full_name}, skipping`);
        return;
      }

      const validation = validateConfig(config);
      if (!validation.valid) {
        app.log.error(`Invalid configuration in ${repository.full_name}: ${validation.errors.join(', ')}`);
        return;
      }

      // Check if this is a fork and auto_sync is enabled
      if (repository.fork && config.auto_sync) {
        app.log.info(`Auto-sync enabled for fork ${repository.full_name}`);
        try {
          await syncFork(context, config);
        } catch (syncError) {
          app.log.error(`Fork sync failed for ${repository.full_name}:`, syncError);
        }
      }
    } catch (error) {
      app.log.error('Error processing push event:', error);
    }
  });

  // Handle pull request events
  app.on('pull_request.opened', async (context) => {
    try {
      const { repository, pull_request } = context.payload;
      
      app.log.info(`Pull request opened in ${repository.full_name}: #${pull_request.number}`);

      // Load configuration to check if we should monitor this repo
      const config = await loadConfig(context);
      if (!config) {
        return;
      }

      // If this is a fork, we might want to check for conflicts with upstream
      if (repository.fork) {
        app.log.info(`Pull request in fork ${repository.full_name}, checking for upstream conflicts`);
        // TODO: Add conflict detection logic
      }
    } catch (error) {
      app.log.error('Error processing pull_request event:', error);
    }
  });

  // Handle fork events
  app.on('fork', async (context) => {
    try {
      const { repository, forkee } = context.payload;
      
      app.log.info(`Repository ${repository.full_name} was forked to ${forkee.full_name}`);

      // Create a comment or issue welcoming the new fork and explaining OMFG
      try {
        await context.octokit.issues.create({
          owner: forkee.owner.login,
          repo: forkee.name,
          title: '🎉 Welcome to OMFG - Automated Fork Sync Setup',
          body: `Welcome to OMFG! 🎉

This fork has been detected by the OMFG GitHub App. To enable automated synchronization with the upstream repository, please:

1. Create a \`.omfg.yml\` file in your repository root
2. Configure it based on the example below:

\`\`\`yaml
auto_sync: true
upstream: ${repository.full_name}
\`\`\`

Once configured, OMFG will automatically keep your fork synchronized with upstream changes!

For more information, visit: https://github.com/GooseyPrime/OMFG`
        });

        app.log.info(`Created welcome issue in ${forkee.full_name}`);
      } catch (issueError) {
        app.log.error(`Failed to create welcome issue in ${forkee.full_name}:`, issueError);
      }
    } catch (error) {
      app.log.error('Error processing fork event:', error);
    }
  });

  // Handle installation events for repositories
  app.on('installation_repositories.added', async (context) => {
    try {
      const { repositories_added, installation } = context.payload;
      
      app.log.info(`OMFG added to ${repositories_added.length} repositories by ${installation.account.login}`);

      for (const repo of repositories_added) {
        app.log.info(`Now monitoring ${repo.full_name}`);
      }
    } catch (error) {
      app.log.error('Error processing installation_repositories event:', error);
    }
  });

  // Health check endpoint - commented out due to API change in Probot v14
  // TODO: Re-enable when compatible route method is found
  // app.route().get('/health', (req, res) => {
  //   res.json({
  //     status: 'ok',
  //     app: 'OMFG',
  //     message: 'Oh My Forking Git is running! 🚀'
  //   });
  // });

  // Enhanced final startup logging
  app.log.info('OMFG GitHub App is ready! 🎯');
  app.log.info('App configuration status:', {
    isSetupMode: !process.env.APP_ID || !process.env.PRIVATE_KEY,
    webhookPath: app.webhookPath,
    version: require('../package.json').version
  });
  
  // Log ready status after initialization is complete
  app.ready().then(() => {
    app.log.info('OMFG app initialization completed successfully');
  }).catch((error) => {
    app.log.error('OMFG app initialization failed:', error);
  });
};<|MERGE_RESOLUTION|>--- conflicted
+++ resolved
@@ -30,12 +30,8 @@
  * @param {import('probot').Probot} app - The Probot app instance
  * @param {Object} options - App options including addHandler for custom routes
  */
-<<<<<<< HEAD
 module.exports = (app) => {
   // Enhanced startup logging for deployment debugging
-=======
-module.exports = (app, { addHandler } = {}) => {
->>>>>>> ee203767
   app.log.info('OMFG GitHub App is starting up! 🚀');
   app.log.info('Environment info:', {
     nodeVersion: process.version,
